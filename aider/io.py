import base64
import os
from collections import defaultdict
from datetime import datetime
from pathlib import Path

from prompt_toolkit.completion import Completer, Completion
from prompt_toolkit.enums import EditingMode
from prompt_toolkit.history import FileHistory
from prompt_toolkit.key_binding import KeyBindings
from prompt_toolkit.lexers import PygmentsLexer
from prompt_toolkit.shortcuts import CompleteStyle, PromptSession, prompt
from prompt_toolkit.styles import Style
from pygments.lexers import MarkdownLexer, guess_lexer_for_filename
from pygments.token import Token
from pygments.util import ClassNotFound
from rich.console import Console
from rich.text import Text

from .dump import dump  # noqa: F401
from .utils import is_image_file


class AutoCompleter(Completer):
    def __init__(self, root, rel_fnames, addable_rel_fnames, commands, encoding):
        self.commands = commands
        self.addable_rel_fnames = addable_rel_fnames
        self.rel_fnames = rel_fnames
        self.encoding = encoding

        fname_to_rel_fnames = defaultdict(list)
        for rel_fname in addable_rel_fnames:
            fname = os.path.basename(rel_fname)
            if fname != rel_fname:
                fname_to_rel_fnames[fname].append(rel_fname)
        self.fname_to_rel_fnames = fname_to_rel_fnames

        self.words = set()

        for rel_fname in addable_rel_fnames:
            self.words.add(rel_fname)

        for rel_fname in rel_fnames:
            self.words.add(rel_fname)

            fname = Path(root) / rel_fname
            try:
                with open(fname, "r", encoding=self.encoding) as f:
                    content = f.read()
            except (FileNotFoundError, UnicodeDecodeError, IsADirectoryError):
                continue
            try:
                lexer = guess_lexer_for_filename(fname, content)
            except ClassNotFound:
                continue
            tokens = list(lexer.get_tokens(content))
            self.words.update(token[1] for token in tokens if token[0] in Token.Name)

    def get_completions(self, document, complete_event):
        text = document.text_before_cursor
        words = text.split()
        if not words:
            return

        if text[0] == "/":
            if len(words) == 1 and not text[-1].isspace():
                candidates = self.commands.get_commands()
                candidates = [(cmd, cmd) for cmd in candidates]
            else:
                for completion in self.commands.get_command_completions(words[0][1:], words[-1]):
                    yield completion
                return
        else:
            candidates = self.words
            candidates.update(set(self.fname_to_rel_fnames))
            candidates = [(word, f"`{word}`") for word in candidates]

        last_word = words[-1]
        for word_match, word_insert in candidates:
            if word_match.lower().startswith(last_word.lower()):
                rel_fnames = self.fname_to_rel_fnames.get(word_match, [])
                if rel_fnames:
                    for rel_fname in rel_fnames:
                        yield Completion(
                            f"`{rel_fname}`", start_position=-len(last_word), display=rel_fname
                        )
                else:
                    yield Completion(
                        word_insert, start_position=-len(last_word), display=word_match
                    )


class InputOutput:
    num_error_outputs = 0
    num_user_asks = 0

    def __init__(
        self,
        pretty=True,
        yes=False,
        input_history_file=None,
        chat_history_file=None,
        input=None,
        output=None,
        user_input_color="blue",
        tool_output_color=None,
        tool_error_color="red",
        encoding="utf-8",
        dry_run=False,
<<<<<<< HEAD
        llm_history_file=None,
=======
        editingmode=EditingMode.EMACS,
>>>>>>> a07492b9
    ):
        self.editingmode = editingmode
        no_color = os.environ.get("NO_COLOR")
        if no_color is not None and no_color != "":
            pretty = False

        self.user_input_color = user_input_color if pretty else None
        self.tool_output_color = tool_output_color if pretty else None
        self.tool_error_color = tool_error_color if pretty else None

        self.input = input
        self.output = output

        self.pretty = pretty
        if self.output:
            self.pretty = False

        self.yes = yes

        self.input_history_file = input_history_file
        self.llm_history_file = llm_history_file
        if chat_history_file is not None:
            self.chat_history_file = Path(chat_history_file)
        else:
            self.chat_history_file = None

        self.encoding = encoding
        self.dry_run = dry_run

        if pretty:
            self.console = Console()
        else:
            self.console = Console(force_terminal=False, no_color=True)

        current_time = datetime.now().strftime("%Y-%m-%d %H:%M:%S")
        self.append_chat_history(f"\n# aider chat started at {current_time}\n\n")

    def read_image(self, filename):
        try:
            with open(str(filename), "rb") as image_file:
                encoded_string = base64.b64encode(image_file.read())
                return encoded_string.decode("utf-8")
        except FileNotFoundError:
            self.tool_error(f"{filename}: file not found error")
            return
        except IsADirectoryError:
            self.tool_error(f"{filename}: is a directory")
            return
        except Exception as e:
            self.tool_error(f"{filename}: {e}")
            return

    def read_text(self, filename):
        if is_image_file(filename):
            return self.read_image(filename)

        try:
            with open(str(filename), "r", encoding=self.encoding) as f:
                return f.read()
        except FileNotFoundError:
            self.tool_error(f"{filename}: file not found error")
            return
        except IsADirectoryError:
            self.tool_error(f"{filename}: is a directory")
            return
        except UnicodeError as e:
            self.tool_error(f"{filename}: {e}")
            self.tool_error("Use --encoding to set the unicode encoding.")
            return

    def write_text(self, filename, content):
        if self.dry_run:
            return
        with open(str(filename), "w", encoding=self.encoding) as f:
            f.write(content)

    def get_input(self, root, rel_fnames, addable_rel_fnames, commands):
        if self.pretty:
            style = dict(style=self.user_input_color) if self.user_input_color else dict()
            self.console.rule(**style)
        else:
            print()

        rel_fnames = list(rel_fnames)
        show = " ".join(rel_fnames)
        if len(show) > 10:
            show += "\n"
        show += "> "

        inp = ""
        multiline_input = False

        if self.user_input_color:
            style = Style.from_dict(
                {
                    "": self.user_input_color,
                    "pygments.literal.string": f"bold italic {self.user_input_color}",
                }
            )
        else:
            style = None

        completer_instance = AutoCompleter(
            root, rel_fnames, addable_rel_fnames, commands, self.encoding
        )

        while True:
            if multiline_input:
                show = ". "

            session_kwargs = {
                "message": show,
                "completer": completer_instance,
                "reserve_space_for_menu": 4,
                "complete_style": CompleteStyle.MULTI_COLUMN,
                "input": self.input,
                "output": self.output,
                "lexer": PygmentsLexer(MarkdownLexer),
            }
            if style:
                session_kwargs["style"] = style

            if self.input_history_file is not None:
                session_kwargs["history"] = FileHistory(self.input_history_file)

            kb = KeyBindings()

            @kb.add("escape", "c-m", eager=True)
            def _(event):
                event.current_buffer.insert_text("\n")

            session = PromptSession(
                key_bindings=kb, editing_mode=self.editingmode, **session_kwargs
            )
            line = session.prompt()

            if line and line[0] == "{" and not multiline_input:
                multiline_input = True
                inp += line[1:] + "\n"
                continue
            elif line and line[-1] == "}" and multiline_input:
                inp += line[:-1] + "\n"
                break
            elif multiline_input:
                inp += line + "\n"
            else:
                inp = line
                break

        print()
        self.user_input(inp)
        return inp

    def add_to_input_history(self, inp):
        if not self.input_history_file:
            return
        FileHistory(self.input_history_file).append_string(inp)

    def get_input_history(self):
        if not self.input_history_file:
            return []

        fh = FileHistory(self.input_history_file)
        return fh.load_history_strings()

    def log_llm_history(self, role, content):
        if not self.llm_history_file:
            return
        timestamp = datetime.now().isoformat(timespec='seconds')
        with open(self.llm_history_file, 'a', encoding=self.encoding) as log_file:
            log_file.write(f"{role.upper()} {timestamp}\n")
            log_file.write(content + "\n")

    def user_input(self, inp, log_only=True):
        if not log_only:
            style = dict(style=self.user_input_color) if self.user_input_color else dict()
            self.console.print(inp, **style)

        prefix = "####"
        if inp:
            hist = inp.splitlines()
        else:
            hist = ["<blank>"]

        hist = f"  \n{prefix} ".join(hist)

        hist = f"""
{prefix} {hist}"""
        self.append_chat_history(hist, linebreak=True)

    # OUTPUT

    def ai_output(self, content):
        hist = "\n" + content.strip() + "\n\n"
        self.append_chat_history(hist)

    def confirm_ask(self, question, default="y"):
        self.num_user_asks += 1

        if self.yes is True:
            res = "yes"
        elif self.yes is False:
            res = "no"
        else:
            res = prompt(question + " ", default=default)

        hist = f"{question.strip()} {res.strip()}"
        self.append_chat_history(hist, linebreak=True, blockquote=True)

        if not res or not res.strip():
            return
        return res.strip().lower().startswith("y")

    def prompt_ask(self, question, default=None):
        self.num_user_asks += 1

        if self.yes is True:
            res = "yes"
        elif self.yes is False:
            res = "no"
        else:
            res = prompt(question + " ", default=default)

        hist = f"{question.strip()} {res.strip()}"
        self.append_chat_history(hist, linebreak=True, blockquote=True)
        if self.yes in (True, False):
            self.tool_output(hist)

        return res

    def tool_error(self, message="", strip=True):
        self.num_error_outputs += 1

        if message.strip():
            if "\n" in message:
                for line in message.splitlines():
                    self.append_chat_history(line, linebreak=True, blockquote=True, strip=strip)
            else:
                if strip:
                    hist = message.strip()
                else:
                    hist = message
                self.append_chat_history(hist, linebreak=True, blockquote=True)

        message = Text(message)
        style = dict(style=self.tool_error_color) if self.tool_error_color else dict()
        self.console.print(message, **style)

    def tool_output(self, *messages, log_only=False):
        if messages:
            hist = " ".join(messages)
            hist = f"{hist.strip()}"
            self.append_chat_history(hist, linebreak=True, blockquote=True)

        if not log_only:
            messages = list(map(Text, messages))
            style = dict(style=self.tool_output_color) if self.tool_output_color else dict()
            self.console.print(*messages, **style)

    def append_chat_history(self, text, linebreak=False, blockquote=False, strip=True):
        if blockquote:
            if strip:
                text = text.strip()
            text = "> " + text
        if linebreak:
            if strip:
                text = text.rstrip()
            text = text + "  \n"
        if not text.endswith("\n"):
            text += "\n"
        if self.chat_history_file is not None:
            with self.chat_history_file.open("a", encoding=self.encoding) as f:
                f.write(text)<|MERGE_RESOLUTION|>--- conflicted
+++ resolved
@@ -107,11 +107,8 @@
         tool_error_color="red",
         encoding="utf-8",
         dry_run=False,
-<<<<<<< HEAD
         llm_history_file=None,
-=======
         editingmode=EditingMode.EMACS,
->>>>>>> a07492b9
     ):
         self.editingmode = editingmode
         no_color = os.environ.get("NO_COLOR")
